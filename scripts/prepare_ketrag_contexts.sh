#!/bin/bash
# Script to prepare KET-RAG contexts for HotpotQA evaluation
#
# This script runs the official KET-RAG pipeline to precompute contexts
# for use with the faithful KET-RAG adapter (FullKETRAGAdapter).
#
# Usage:
#   ./scripts/prepare_ketrag_contexts.sh <hotpot_data.json> <output_dir> [local_llm_url]
#
# Examples:
#   # With OpenAI (default)
#   ./scripts/prepare_ketrag_contexts.sh data/hotpotqa_dev.json ragtest-hotpot
#
#   # With local LLM (requires vLLM server)
#   ./scripts/prepare_ketrag_contexts.sh data/hotpotqa_dev.json ragtest-hotpot http://localhost:8000/v1
#
# Local LLM setup:
#   1. Start vLLM server with OpenAI-compatible API:
#      python -m vllm.entrypoints.openai.api_server \
#        --model Qwen/Qwen2.5-7B-Instruct \
#        --port 8000
#
#   2. Run this script with the server URL

set -e

if [ "$#" -lt 2 ]; then
    echo "Usage: $0 <hotpot_data.json> <output_dir> [local_llm_url]"
    echo ""
    echo "Examples:"
    echo "  # With OpenAI (default)"
    echo "  $0 data/hotpotqa_dev.json ragtest-hotpot"
    echo ""
    echo "  # With local LLM (requires vLLM server)"
    echo "  $0 data/hotpotqa_dev.json ragtest-hotpot http://localhost:8000/v1"
    exit 1
fi

HOTPOT_DATA="$1"
OUTPUT_DIR="$2"
LOCAL_LLM_URL="${3:-}"  # Optional

# Get absolute paths
SCRIPT_DIR="$(cd "$(dirname "${BASH_SOURCE[0]}")" && pwd)"
PROJECT_ROOT="$(cd "$SCRIPT_DIR/.." && pwd)"
<<<<<<< HEAD
KETRAG_DIR="$PROJECT_ROOT/KET-RAG"
=======
KETRAG_DIR="$PROJECT_ROOT/external_baselines/KET-RAG"
>>>>>>> d3e4129c
KETRAG_OUTPUT_DIR="$KETRAG_DIR/$OUTPUT_DIR"

echo "=================================================="
echo "Preparing KET-RAG contexts for official adapter"
echo "=================================================="
echo "Input: $HOTPOT_DATA"
echo "Output directory: $OUTPUT_DIR"
echo "KET-RAG location: $KETRAG_DIR"

if [ -n "$LOCAL_LLM_URL" ]; then
    echo "LLM mode: Local (via vLLM server at $LOCAL_LLM_URL)"
else
    echo "LLM mode: OpenAI API"
fi
echo ""

# Check KET-RAG directory exists
if [ ! -d "$KETRAG_DIR" ]; then
    echo "ERROR: KET-RAG directory not found at $KETRAG_DIR"
    echo "Please ensure the KET-RAG repository is cloned in the project root"
    exit 1
fi

# Check poetry is available
if ! command -v poetry &> /dev/null; then
    echo "ERROR: poetry not found. Please install poetry:"
    echo "  curl -sSL https://install.python-poetry.org | python3 -"
    exit 1
fi

# Ensure KET-RAG is a valid Poetry project
if [ ! -f "$KETRAG_DIR/pyproject.toml" ]; then
    echo "ERROR: pyproject.toml not found in $KETRAG_DIR"
    echo "Please ensure the KET-RAG repository is complete"
    exit 1
fi

# Install dependencies if the virtual environment is not set up
echo "[Setup] Installing KET-RAG dependencies via poetry (if needed)..."
cd "$KETRAG_DIR"
poetry install --no-interaction --no-root >/dev/null
cd "$PROJECT_ROOT"

# Step 1: Convert HotpotQA to KET-RAG format
echo "[Step 1/4] Converting HotpotQA data to KET-RAG format..."
cd "$PROJECT_ROOT"
python scripts/convert_hotpot_to_ketrag.py "$HOTPOT_DATA" "$KETRAG_OUTPUT_DIR"

# Update settings.yaml for local LLM if specified
if [ -n "$LOCAL_LLM_URL" ]; then
    echo ""
    echo "[Configuring for local LLM...]"
    SETTINGS_FILE="$KETRAG_OUTPUT_DIR/settings.yaml"

    # Backup original settings
    cp "$SETTINGS_FILE" "$SETTINGS_FILE.backup"

    # Update LLM config to use local server
    cat > "$SETTINGS_FILE" << 'EOF'
encoding_model: cl100k_base
skip_workflows: []

llm:
  api_key: "local-key"  # Dummy key for local server
  type: openai_chat
  model: local-model
  model_supports_json: true
  max_tokens: 4000
  request_timeout: 180.0
  api_base: LOCAL_LLM_URL_PLACEHOLDER
  api_version: null
  organization: null
  deployment_name: null
  tokens_per_minute: 50000
  requests_per_minute: 500
  max_retries: 10
  max_retry_wait: 10.0
  sleep_on_rate_limit_recommendation: true
  concurrent_requests: 25

parallelization:
  stagger: 0.3
  num_threads: 50

async_mode: threaded

embeddings:
  async_mode: threaded
  llm:
    api_key: "local-key"
    type: openai_embedding
    model: local-embedding
    api_base: LOCAL_LLM_URL_PLACEHOLDER
    api_version: null
    organization: null
    deployment_name: null
    tokens_per_minute: 150000
    requests_per_minute: 1000
    max_retries: 10
    max_retry_wait: 10.0
    sleep_on_rate_limit_recommendation: true
    concurrent_requests: 25
  parallelization:
    stagger: 0.3
    num_threads: 50

chunks:
  size: 300
  overlap: 100
  group_by_columns: [id]

input:
  type: file
  file_type: text
  base_dir: "input"
  file_encoding: utf-8
  file_pattern: ".*\\.txt$"

cache:
  type: file
  base_dir: "cache"

storage:
  type: file
  base_dir: "output"

reporting:
  type: file
  base_dir: "output"

entity_extraction:
  prompt: "prompts/entity_extraction.txt"
  entity_types: [organization,person,geo,event]
  max_gleanings: 0

summarize_descriptions:
  prompt: "prompts/summarize_descriptions.txt"
  max_length: 500

claim_extraction:
  enabled: false

community_reports:
  prompt: "prompts/community_report.txt"
  max_length: 2000
  max_input_length: 8000

cluster_graph:
  max_cluster_size: 10

embed_graph:
  enabled: false

umap:
  enabled: false

snapshots:
  graphml: false
  raw_entities: false
  top_level_nodes: false

local_search:
  text_unit_prop: 0.5
  community_prop: 0.1
  conversation_history_max_turns: 5
  top_k_entities: 10
  top_k_relationships: 10
  max_tokens: 12000
EOF

    # Replace placeholder with actual URL
    sed -i "s|LOCAL_LLM_URL_PLACEHOLDER|$LOCAL_LLM_URL|g" "$SETTINGS_FILE"

    echo "  ✓ Updated settings.yaml for local LLM"
    echo "  Note: Make sure your vLLM server supports embedding model or use OpenAI for embeddings"
fi

# Step 2: Initialize GraphRAG project
echo ""
echo "[Step 2/4] Initializing GraphRAG project..."
cd "$KETRAG_DIR"

# Check if already initialized
if [ -f "$OUTPUT_DIR/prompts/entity_extraction.txt" ]; then
    echo "  Project already initialized, skipping..."
else
    poetry run graphrag init --root "$OUTPUT_DIR/"
fi

# Step 3: Run GraphRAG indexing (this may take a while)
echo ""
echo "[Step 3/4] Running GraphRAG indexing (this may take 10-30 minutes)..."
if [ -n "$LOCAL_LLM_URL" ]; then
    echo "  Using local LLM at: $LOCAL_LLM_URL"
else
    echo "  Using OpenAI API"
    echo "  Set GRAPHRAG_API_KEY environment variable if not already set"
    if [ -z "$GRAPHRAG_API_KEY" ]; then
        echo "  WARNING: GRAPHRAG_API_KEY not set!"
    fi
fi

cd "$KETRAG_DIR"
<<<<<<< HEAD
# Work around a Typer/Click flag parsing bug by calling the indexing function directly
set +e
poetry run python - <<PY
from pathlib import Path

from graphrag.cli.index import index_cli
from graphrag.index.emit.types import TableEmitterType
from graphrag.logging import ReporterType

index_cli(
    root_dir=Path("$OUTPUT_DIR"),
    verbose=False,
    resume=None,
    memprofile=False,
    cache=True,
    reporter=ReporterType.RICH,
    config_filepath=None,
    emit=[TableEmitterType.Parquet],
    dry_run=False,
    skip_validation=False,
    output_dir=None,
)
PY
INDEX_EXIT_CODE=$?
set -e

LOG_FILE="$KETRAG_OUTPUT_DIR/logs/indexing-engine.log"
if [ $INDEX_EXIT_CODE -ne 0 ]; then
    echo ""
    echo "[Error] GraphRAG indexing failed (exit code: $INDEX_EXIT_CODE)"
    if [ -f "$LOG_FILE" ]; then
        echo "Showing last 40 lines of the indexing log: $LOG_FILE"
        echo "--------------------------------------------------"
        tail -n 40 "$LOG_FILE"
        echo "--------------------------------------------------"
    else
        echo "No indexing log found at $LOG_FILE"
    fi
    exit $INDEX_EXIT_CODE
fi
=======
poetry run graphrag index --root "$OUTPUT_DIR/"
>>>>>>> d3e4129c

# Step 4: Create contexts with keyword strategy
echo ""
echo "[Step 4/4] Creating contexts with keyword strategy..."
cd "$KETRAG_DIR"
poetry run python indexing_sket/create_context.py "$OUTPUT_DIR/" keyword 0.5

echo ""
echo "=================================================="
echo "KET-RAG context preparation complete!"
echo "=================================================="
echo ""
echo "Context file created at:"
echo "  $KETRAG_OUTPUT_DIR/output/${OUTPUT_DIR}-keyword-0.5.json"
echo ""
echo "You can now run the official KET-RAG adapter:"
echo "  cd $PROJECT_ROOT"
echo "  python experiments/eval_full_baselines.py \\"
echo "    --data_path $HOTPOT_DATA \\"
echo "    --baselines ketrag_official \\"
echo "    --ketrag_context_file $KETRAG_OUTPUT_DIR/output/${OUTPUT_DIR}-keyword-0.5.json"
echo ""<|MERGE_RESOLUTION|>--- conflicted
+++ resolved
@@ -43,11 +43,7 @@
 # Get absolute paths
 SCRIPT_DIR="$(cd "$(dirname "${BASH_SOURCE[0]}")" && pwd)"
 PROJECT_ROOT="$(cd "$SCRIPT_DIR/.." && pwd)"
-<<<<<<< HEAD
-KETRAG_DIR="$PROJECT_ROOT/KET-RAG"
-=======
 KETRAG_DIR="$PROJECT_ROOT/external_baselines/KET-RAG"
->>>>>>> d3e4129c
 KETRAG_OUTPUT_DIR="$KETRAG_DIR/$OUTPUT_DIR"
 
 echo "=================================================="
@@ -251,7 +247,6 @@
 fi
 
 cd "$KETRAG_DIR"
-<<<<<<< HEAD
 # Work around a Typer/Click flag parsing bug by calling the indexing function directly
 set +e
 poetry run python - <<PY
@@ -292,9 +287,6 @@
     fi
     exit $INDEX_EXIT_CODE
 fi
-=======
-poetry run graphrag index --root "$OUTPUT_DIR/"
->>>>>>> d3e4129c
 
 # Step 4: Create contexts with keyword strategy
 echo ""
