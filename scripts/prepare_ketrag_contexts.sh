--- conflicted
+++ resolved
@@ -43,11 +43,7 @@
 # Get absolute paths
 SCRIPT_DIR="$(cd "$(dirname "${BASH_SOURCE[0]}")" && pwd)"
 PROJECT_ROOT="$(cd "$SCRIPT_DIR/.." && pwd)"
-<<<<<<< HEAD
-KETRAG_DIR="$PROJECT_ROOT/KET-RAG"
-=======
 KETRAG_DIR="$PROJECT_ROOT/external_baselines/KET-RAG"
->>>>>>> 9def0c08
 KETRAG_OUTPUT_DIR="$KETRAG_DIR/$OUTPUT_DIR"
 
 echo "=================================================="
@@ -251,32 +247,7 @@
 fi
 
 cd "$KETRAG_DIR"
-<<<<<<< HEAD
-# Work around a Typer/Click flag parsing bug by calling the indexing function directly
-poetry run python - <<PY
-from pathlib import Path
-
-from graphrag.cli.index import index_cli
-from graphrag.index.emit.types import TableEmitterType
-from graphrag.logging import ReporterType
-
-index_cli(
-    root_dir=Path("$OUTPUT_DIR"),
-    verbose=False,
-    resume=None,
-    memprofile=False,
-    cache=True,
-    reporter=ReporterType.RICH,
-    config_filepath=None,
-    emit=[TableEmitterType.Parquet],
-    dry_run=False,
-    skip_validation=False,
-    output_dir=None,
-)
-PY
-=======
 poetry run graphrag index --root "$OUTPUT_DIR/"
->>>>>>> 9def0c08
 
 # Step 4: Create contexts with keyword strategy
 echo ""
