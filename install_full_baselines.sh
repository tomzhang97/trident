--- conflicted
+++ resolved
@@ -59,11 +59,7 @@
 
 install_baseline "Self-RAG" \
     "$BASELINE_ROOT/self-rag" \
-<<<<<<< HEAD
-    "PIP_NO_BUILD_ISOLATION=1 pip install -r requirements.txt --quiet"
-=======
     "pip install -r requirements.txt --quiet"
->>>>>>> a1139257
 
 # Install KET-RAG
 echo ""
