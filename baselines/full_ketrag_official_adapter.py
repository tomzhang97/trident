"""Faithful KET-RAG adapter - uses precomputed contexts from official KET-RAG pipeline.

This adapter is a TRUE faithful wrapper around official KET-RAG:
- Uses official KET-RAG CLI for indexing and context retrieval
- Reads precomputed contexts from JSON files
- Only standardizes: prompt format, LLM model, answer extraction

Architecture:
    1. OFFLINE (manual step): Run official KET-RAG pipeline
       $ cd KET-RAG
       $ poetry run graphrag index --root ragtest-hotpot/
       $ poetry run python indexing_sket/create_context.py ragtest-hotpot/ keyword 0.5

    2. ONLINE (this adapter): Load precomputed contexts and generate answers
       - Reads contexts from JSON: {question_id: context_string}
       - Formats into Trident prompt
       - Calls user-specified LLM
       - Extracts answer with Trident logic

This ensures:
- ALL retrieval logic is 100% original KET-RAG
- ONLY generation is standardized for fair comparison
"""

from __future__ import annotations

import json
import os
from pathlib import Path
from typing import Dict, Any, List, Optional

from baselines.full_baseline_interface import (
    BaselineSystem,
    BaselineResponse,
    TokenTracker,
    LatencyTracker,
)
<<<<<<< HEAD
from baselines.local_llm_wrapper import LocalLLMWrapper
from baselines.prompt_utils import (
    build_ketrag_original_prompt,
    build_trident_style_prompt,
    extract_ketrag_original_answer,
    extract_trident_style_answer,
)
=======
from baselines.local_llm_wrapper import LocalLLMWrapper
from baselines.prompt_utils import (
    build_ketrag_original_prompt,
    build_trident_style_prompt,
    extract_ketrag_original_answer,
    extract_trident_style_answer,
)
>>>>>>> 636881da

# Import GraphRAG for LLM wrapper (when using OpenAI)
try:
    from graphrag.config.enums import ModelType
    from graphrag.config.models.language_model_config import LanguageModelConfig
    from graphrag.language_model.manager import ModelManager
    GRAPHRAG_AVAILABLE = True
except ImportError:
    GRAPHRAG_AVAILABLE = False


class OpenAILLMWrapper:
    """Wrapper for GraphRAG chat model to provide compatible generate() method."""

    def __init__(self, chat_model):
        self.chat_model = chat_model

<<<<<<< HEAD
    def generate(self, messages, temperature=0.0, max_tokens=500, **kwargs):
        """Generate a response using the chat model."""
        if isinstance(messages, list) and len(messages) > 0 and isinstance(messages[0], dict):
            chat_messages = messages
        else:
            chat_messages = [{"role": "user", "content": str(messages)}]

        response = self.chat_model.generate(
            messages=chat_messages,
            temperature=temperature,
            max_tokens=max_tokens,
            **kwargs
        )
=======
    def generate(self, messages, temperature=0.0, max_tokens=500, **kwargs):
        """Generate a response using the chat model."""
        if isinstance(messages, list) and len(messages) > 0 and isinstance(messages[0], dict):
            chat_messages = messages
        else:
            chat_messages = [{"role": "user", "content": str(messages)}]

        response = self.chat_model.generate(
            messages=chat_messages,
            temperature=temperature,
            max_tokens=max_tokens,
            **kwargs
        )
>>>>>>> 636881da

        if hasattr(response, 'text'):
            return response.text
        elif hasattr(response, 'content'):
            return response.content
        else:
            return str(response)


class FullKETRAGAdapter(BaselineSystem):
    """
    Faithful wrapper around official KET-RAG implementation.

    Uses precomputed contexts from the official KET-RAG pipeline.
    Only standardizes the final generation step for fair comparison.

    This is what you asked for:
    - "faithful original ket-rag" ✓
    - "change the prompt and llm model to my own" ✓
    - "have it run like it did originally" ✓
    """

    def __init__(
        self,
        context_file: str,
        api_key: Optional[str] = None,
        model: str = "gpt-4o-mini",
        temperature: float = 0.0,
<<<<<<< HEAD
        max_tokens: int = 500,
        use_local_llm: bool = False,
        local_llm_model: str = "Qwen/Qwen2.5-7B-Instruct",
        local_llm_device: str = "cuda:0",
        load_in_8bit: bool = False,
        load_in_4bit: bool = False,
        prompt_style: str = "original",
        compare_original_prompt: bool = False,
        **kwargs
    ):
=======
        max_tokens: int = 500,
        use_local_llm: bool = False,
        local_llm_model: str = "Qwen/Qwen2.5-7B-Instruct",
        local_llm_device: str = "cuda:0",
        load_in_8bit: bool = False,
        load_in_4bit: bool = False,
        prompt_style: str = "original",
        compare_original_prompt: bool = False,
        **kwargs
    ):
>>>>>>> 636881da
        """
        Initialize faithful KET-RAG adapter.

        Args:
            context_file: Path to precomputed context JSON from official KET-RAG
                         (e.g., KET-RAG/ragtest-hotpot/output/ragtest-hotpot-keyword-0.5.json)
            api_key: OpenAI API key (if using OpenAI)
            model: LLM model name
            temperature: Sampling temperature
            max_tokens: Max tokens for generation
            use_local_llm: Use local LLM instead of OpenAI
            local_llm_model: HuggingFace model name
            local_llm_device: Device for local LLM
            load_in_8bit: Use 8-bit quantization
            load_in_4bit: Use 4-bit quantization
        """
        super().__init__(name="ketrag_official", **kwargs)

        self.model = model
        self.temperature = temperature
<<<<<<< HEAD
        self.max_tokens = max_tokens
        self.use_local_llm = use_local_llm
        self.prompt_style = prompt_style
        self.compare_original_prompt = compare_original_prompt
=======
        self.max_tokens = max_tokens
        self.use_local_llm = use_local_llm
        self.prompt_style = prompt_style
        self.compare_original_prompt = compare_original_prompt
>>>>>>> 636881da

        # Load precomputed contexts from official KET-RAG
        self.context_by_qid = self._load_ketrag_contexts(context_file)
        print(f"  [KET-RAG Official] Loaded {len(self.context_by_qid)} precomputed contexts")

        # Initialize LLM (standardized for fair comparison)
        if use_local_llm:
            print(f"  [KET-RAG Official] Using local LLM: {local_llm_model}")
            self.llm = LocalLLMWrapper(
                model_name=local_llm_model,
                device=local_llm_device,
                temperature=temperature,
                max_tokens=max_tokens,
                load_in_8bit=load_in_8bit,
                load_in_4bit=load_in_4bit,
            )
        else:
            if not GRAPHRAG_AVAILABLE:
                raise ImportError("GraphRAG not available. Install with: pip install graphrag")

            self.api_key = api_key or os.getenv("OPENAI_API_KEY")
            if not self.api_key:
                raise ValueError("OPENAI_API_KEY required when not using local LLM")

            print(f"  [KET-RAG Official] Using OpenAI: {model}")
            chat_config = LanguageModelConfig(
                api_key=self.api_key,
                type=ModelType.Chat,
                model_provider="openai",
                model=self.model,
                max_retries=3,
            )
            self.llm_raw = ModelManager().get_or_create_chat_model(
                name="ketrag_official",
                model_type=ModelType.Chat,
                config=chat_config,
            )
            self.llm = OpenAILLMWrapper(self.llm_raw)

    def _load_ketrag_contexts(self, context_file: str) -> Dict[str, str]:
        """
        Load precomputed contexts from official KET-RAG output.

        Expected format from create_context.py:
        [
            {"id": "question_id", "context": "graph_context + text_context"},
            ...
        ]
        """
        context_path = Path(context_file)
        if not context_path.exists():
            raise FileNotFoundError(
                f"KET-RAG context file not found: {context_file}\n"
                f"You must run the official KET-RAG pipeline first:\n"
                f"  1. cd KET-RAG\n"
                f"  2. poetry run graphrag index --root ragtest-hotpot/\n"
                f"  3. poetry run python indexing_sket/create_context.py ragtest-hotpot/ keyword 0.5"
            )

        with open(context_path, 'r', encoding='utf-8') as f:
            data = json.load(f)

        # Build lookup: question_id -> context
        context_dict = {}
        for entry in data:
            qid = entry.get('id')
            ctx = entry.get('context', '')
            if qid:
                context_dict[qid] = ctx

        return context_dict

    def answer(
        self,
        question: str,
        context: Optional[List[List[str]]] = None,
        supporting_facts: Optional[List[tuple]] = None,
        metadata: Optional[Dict[str, Any]] = None
    ) -> BaselineResponse:
        """
        Answer using official KET-RAG's precomputed context + standardized generation.

        This is the "faithful wrapper" you requested:
        - Retrieval: 100% official KET-RAG (precomputed)
        - Generation: Standardized (Trident prompt + user LLM)
        """
        token_tracker = TokenTracker()
        latency_tracker = LatencyTracker()

        # Get question ID
        question_id = metadata.get('question_id') if metadata else None
        if not question_id:
            return BaselineResponse(
                answer="Missing question_id in metadata",
                tokens_used=0,
                latency_ms=0,
                selected_passages=[],
                abstained=True,
                mode="ketrag_official",
                stats={"error": "missing_question_id"},
            )

        # Load official KET-RAG's retrieved context
        ketrag_context = self.context_by_qid.get(question_id)
        if not ketrag_context:
            return BaselineResponse(
                answer="No precomputed context found for this question",
                tokens_used=0,
                latency_ms=0,
                selected_passages=[],
                abstained=True,
                mode="ketrag_official",
                stats={"error": "context_not_found", "question_id": question_id},
            )

<<<<<<< HEAD
        comparison_stats: Dict[str, Any] = {}

        try:
            latency_tracker.start()

            # Parse KET-RAG context into passages
            # Format: "-----Entities and Relationships-----\n...\n-----Text source that may be relevant-----\n..."
            passages = self._parse_ketrag_context(ketrag_context)

            # Build primary prompt (default: Trident standardized)
            if self.prompt_style == "trident":
                answer_prompt = build_trident_style_prompt(question, passages)
                answer_messages = [{"role": "user", "content": answer_prompt}]
                extract_answer_fn = extract_trident_style_answer
            elif self.prompt_style == "original":
                answer_messages = build_ketrag_original_prompt(question, ketrag_context)
                # For token accounting/logging, flatten the messages
                answer_prompt = "\n\n".join(m.get("content", "") for m in answer_messages)
                extract_answer_fn = extract_ketrag_original_answer
            else:
                raise ValueError(f"Unknown prompt_style={self.prompt_style}. Choose 'trident' or 'original'.")

            # Generate with user-specified model
            response = self.llm.generate(
                messages=answer_messages,
                temperature=self.temperature,
                max_tokens=self.max_tokens,
            )
=======
        comparison_stats: Dict[str, Any] = {}

        try:
            latency_tracker.start()

            # Parse KET-RAG context into passages
            # Format: "-----Entities and Relationships-----\n...\n-----Text source that may be relevant-----\n..."
            passages = self._parse_ketrag_context(ketrag_context)

            # Build primary prompt (default: Trident standardized)
            if self.prompt_style == "trident":
                answer_prompt = build_trident_style_prompt(question, passages)
                answer_messages = [{"role": "user", "content": answer_prompt}]
                extract_answer_fn = extract_trident_style_answer
            elif self.prompt_style == "original":
                answer_messages = build_ketrag_original_prompt(question, ketrag_context)
                # For token accounting/logging, flatten the messages
                answer_prompt = "\n\n".join(m.get("content", "") for m in answer_messages)
                extract_answer_fn = extract_ketrag_original_answer
            else:
                raise ValueError(f"Unknown prompt_style={self.prompt_style}. Choose 'trident' or 'original'.")

            # Generate with user-specified model
            response = self.llm.generate(
                messages=answer_messages,
                temperature=self.temperature,
                max_tokens=self.max_tokens,
            )
>>>>>>> 636881da

            latency_tracker.stop("answer_generation")

            # Count tokens
            prompt_tokens = len(answer_prompt.split()) * 1.3
<<<<<<< HEAD
            completion_tokens = len(response.split()) * 1.3
            token_tracker.add_call(
                int(prompt_tokens),
                int(completion_tokens),
                "query_generation"
            )

            # STANDARDIZED: Extract answer with Trident's logic
            answer = extract_answer_fn(response)

            # Optional: generate using the alternate prompt to compare behavior
            if self.compare_original_prompt:
                alt_style = "original" if self.prompt_style == "trident" else "trident"

                if alt_style == "original":
                    comparison_messages = build_ketrag_original_prompt(question, ketrag_context)
                    comparison_prompt = "\n\n".join(m.get("content", "") for m in comparison_messages)
                    comparison_extractor = extract_ketrag_original_answer
                else:
                    comparison_prompt = build_trident_style_prompt(question, passages)
                    comparison_messages = [{"role": "user", "content": comparison_prompt}]
                    comparison_extractor = extract_trident_style_answer

                latency_tracker.start()
                comparison_response = self.llm.generate(
                    messages=comparison_messages,
                    temperature=self.temperature,
                    max_tokens=self.max_tokens,
                )
                comparison_latency = latency_tracker.stop("comparison_answer_generation")

                comp_prompt_tokens = len(comparison_prompt.split()) * 1.3
                comp_completion_tokens = len(comparison_response.split()) * 1.3
                token_tracker.add_call(
                    int(comp_prompt_tokens),
                    int(comp_completion_tokens),
                    "comparison_generation",
                )

                comparison_stats = {
                    "style": alt_style,
                    "prompt": comparison_prompt,
                    "raw_response": comparison_response,
                    "latency_ms": comparison_latency,
                    "extracted_answer": comparison_extractor(comparison_response),
                }

            return BaselineResponse(
                answer=answer,
                tokens_used=token_tracker.total_tokens,
                latency_ms=latency_tracker.get_total_latency(),
                selected_passages=passages[:5],  # First 5 passages
                abstained=False,
                mode="ketrag_official",
                stats={
                    "retrieval_source": "official_ketrag_precomputed",
                    "generation_approach": f"{self.prompt_style}_prompt",
                    "num_passages": len(passages),
                    "indexing_tokens": 0,  # Indexing done offline
                    "indexing_latency_ms": 0.0,  # Indexing done offline
                    "total_cost_tokens": token_tracker.total_tokens,
                    "prompt_style": self.prompt_style,
                    "comparison_generation": comparison_stats if comparison_stats else None,
                },
                raw_answer=response,
                extracted_answer=answer,
            )
=======
            completion_tokens = len(response.split()) * 1.3
            token_tracker.add_call(
                int(prompt_tokens),
                int(completion_tokens),
                "query_generation"
            )

            # STANDARDIZED: Extract answer with Trident's logic
            answer = extract_answer_fn(response)

            # Optional: generate using the alternate prompt to compare behavior
            if self.compare_original_prompt:
                alt_style = "original" if self.prompt_style == "trident" else "trident"

                if alt_style == "original":
                    comparison_messages = build_ketrag_original_prompt(question, ketrag_context)
                    comparison_prompt = "\n\n".join(m.get("content", "") for m in comparison_messages)
                    comparison_extractor = extract_ketrag_original_answer
                else:
                    comparison_prompt = build_trident_style_prompt(question, passages)
                    comparison_messages = [{"role": "user", "content": comparison_prompt}]
                    comparison_extractor = extract_trident_style_answer

                latency_tracker.start()
                comparison_response = self.llm.generate(
                    messages=comparison_messages,
                    temperature=self.temperature,
                    max_tokens=self.max_tokens,
                )
                comparison_latency = latency_tracker.stop("comparison_answer_generation")

                comp_prompt_tokens = len(comparison_prompt.split()) * 1.3
                comp_completion_tokens = len(comparison_response.split()) * 1.3
                token_tracker.add_call(
                    int(comp_prompt_tokens),
                    int(comp_completion_tokens),
                    "comparison_generation",
                )

                comparison_stats = {
                    "style": alt_style,
                    "prompt": comparison_prompt,
                    "raw_response": comparison_response,
                    "latency_ms": comparison_latency,
                    "extracted_answer": comparison_extractor(comparison_response),
                }

            # Optional: generate using the alternate prompt to compare behavior
            if self.compare_original_prompt:
                alt_style = "original" if self.prompt_style == "trident" else "trident"

                if alt_style == "original":
                    comparison_prompt = build_ketrag_original_prompt(question, ketrag_context)
                else:
                    comparison_prompt = build_trident_style_prompt(question, passages)

                latency_tracker.start()
                comparison_response = self.llm.generate(
                    messages=[{"role": "user", "content": comparison_prompt}],
                    temperature=self.temperature,
                    max_tokens=self.max_tokens,
                )
                comparison_latency = latency_tracker.stop("comparison_answer_generation")

                comp_prompt_tokens = len(comparison_prompt.split()) * 1.3
                comp_completion_tokens = len(comparison_response.split()) * 1.3
                token_tracker.add_call(
                    int(comp_prompt_tokens),
                    int(comp_completion_tokens),
                    "comparison_generation",
                )

                comparison_stats = {
                    "style": alt_style,
                    "prompt": comparison_prompt,
                    "raw_response": comparison_response,
                    "latency_ms": comparison_latency,
                    "extracted_answer": extract_trident_style_answer(comparison_response),
                }

            return BaselineResponse(
                answer=answer,
                tokens_used=token_tracker.total_tokens,
                latency_ms=latency_tracker.get_total_latency(),
                selected_passages=passages[:5],  # First 5 passages
                abstained=False,
                mode="ketrag_official",
                stats={
                    "retrieval_source": "official_ketrag_precomputed",
                    "generation_approach": f"{self.prompt_style}_prompt",
                    "num_passages": len(passages),
                    "indexing_tokens": 0,  # Indexing done offline
                    "indexing_latency_ms": 0.0,  # Indexing done offline
                    "total_cost_tokens": token_tracker.total_tokens,
                    "prompt_style": self.prompt_style,
                    "comparison_generation": comparison_stats if comparison_stats else None,
                },
                raw_answer=response,
                extracted_answer=answer,
            )
>>>>>>> 636881da

        except Exception as e:
            print(f"Error in KET-RAG official processing: {e}")
            import traceback
            traceback.print_exc()

            return BaselineResponse(
                answer="Error processing question.",
                tokens_used=0,
                latency_ms=0,
                selected_passages=[],
                abstained=True,
                mode="ketrag_official",
                stats={"error": str(e)},
            )

    def _parse_ketrag_context(self, context_str: str) -> List[Dict[str, str]]:
        """
        Parse KET-RAG context string into passages for Trident prompt.

        KET-RAG context format:
        -----Entities and Relationships-----
        <graph facts>
        -----Text source that may be relevant-----
        id|text
        chunk_1|<text>
        chunk_2|<text>
        ...
        """
        passages = []

        # Split by sections
        if "-----Entities and Relationships-----" in context_str:
            parts = context_str.split("-----Text source that may be relevant-----")

            # Graph section
            if len(parts) > 0:
                graph_section = parts[0].replace("-----Entities and Relationships-----", "").strip()
                if graph_section and graph_section != "N/A":
                    passages.append({"text": f"Knowledge Graph:\n{graph_section}"})

            # Text chunks section
            if len(parts) > 1:
                text_section = parts[1].strip()
                lines = text_section.split('\n')
                for line in lines:
                    if '|' in line and not line.startswith('id|'):
                        # Format: chunk_N|text
                        _, text = line.split('|', 1)
                        passages.append({"text": text.strip()})

        # Fallback: treat whole context as one passage
        if not passages:
            passages.append({"text": context_str})

        return passages

    def get_system_info(self) -> Dict[str, Any]:
        """Get system information."""
        return {
            "name": "KET-RAG (Official)",
            "version": "faithful_wrapper_precomputed",
<<<<<<< HEAD
            "approach": "Official KET-RAG retrieval + Standardized generation",
            "retrieval": "Official KET-RAG (precomputed)",
            "generation": f"{self.prompt_style} (primary)",
            "model": self.model,
            "temperature": self.temperature,
            "max_tokens": self.max_tokens,
            "use_local_llm": self.use_local_llm,
            "num_contexts_loaded": len(self.context_by_qid),
            "compare_original_prompt": self.compare_original_prompt,
        }
=======
            "approach": "Official KET-RAG retrieval + Standardized generation",
            "retrieval": "Official KET-RAG (precomputed)",
            "generation": f"{self.prompt_style} (primary)",
            "model": self.model,
            "temperature": self.temperature,
            "max_tokens": self.max_tokens,
            "use_local_llm": self.use_local_llm,
            "num_contexts_loaded": len(self.context_by_qid),
            "compare_original_prompt": self.compare_original_prompt,
        }

>>>>>>> 636881da
<|MERGE_RESOLUTION|>--- conflicted
+++ resolved
@@ -1,617 +1,423 @@
-"""Faithful KET-RAG adapter - uses precomputed contexts from official KET-RAG pipeline.
-
-This adapter is a TRUE faithful wrapper around official KET-RAG:
-- Uses official KET-RAG CLI for indexing and context retrieval
-- Reads precomputed contexts from JSON files
-- Only standardizes: prompt format, LLM model, answer extraction
-
-Architecture:
-    1. OFFLINE (manual step): Run official KET-RAG pipeline
-       $ cd KET-RAG
-       $ poetry run graphrag index --root ragtest-hotpot/
-       $ poetry run python indexing_sket/create_context.py ragtest-hotpot/ keyword 0.5
-
-    2. ONLINE (this adapter): Load precomputed contexts and generate answers
-       - Reads contexts from JSON: {question_id: context_string}
-       - Formats into Trident prompt
-       - Calls user-specified LLM
-       - Extracts answer with Trident logic
-
-This ensures:
-- ALL retrieval logic is 100% original KET-RAG
-- ONLY generation is standardized for fair comparison
-"""
-
-from __future__ import annotations
-
-import json
-import os
-from pathlib import Path
-from typing import Dict, Any, List, Optional
-
-from baselines.full_baseline_interface import (
-    BaselineSystem,
-    BaselineResponse,
-    TokenTracker,
-    LatencyTracker,
-)
-<<<<<<< HEAD
-from baselines.local_llm_wrapper import LocalLLMWrapper
-from baselines.prompt_utils import (
-    build_ketrag_original_prompt,
-    build_trident_style_prompt,
-    extract_ketrag_original_answer,
-    extract_trident_style_answer,
-)
-=======
-from baselines.local_llm_wrapper import LocalLLMWrapper
-from baselines.prompt_utils import (
-    build_ketrag_original_prompt,
-    build_trident_style_prompt,
-    extract_ketrag_original_answer,
-    extract_trident_style_answer,
-)
->>>>>>> 636881da
-
-# Import GraphRAG for LLM wrapper (when using OpenAI)
-try:
-    from graphrag.config.enums import ModelType
-    from graphrag.config.models.language_model_config import LanguageModelConfig
-    from graphrag.language_model.manager import ModelManager
-    GRAPHRAG_AVAILABLE = True
-except ImportError:
-    GRAPHRAG_AVAILABLE = False
-
-
-class OpenAILLMWrapper:
-    """Wrapper for GraphRAG chat model to provide compatible generate() method."""
-
-    def __init__(self, chat_model):
-        self.chat_model = chat_model
-
-<<<<<<< HEAD
-    def generate(self, messages, temperature=0.0, max_tokens=500, **kwargs):
-        """Generate a response using the chat model."""
-        if isinstance(messages, list) and len(messages) > 0 and isinstance(messages[0], dict):
-            chat_messages = messages
-        else:
-            chat_messages = [{"role": "user", "content": str(messages)}]
-
-        response = self.chat_model.generate(
-            messages=chat_messages,
-            temperature=temperature,
-            max_tokens=max_tokens,
-            **kwargs
-        )
-=======
-    def generate(self, messages, temperature=0.0, max_tokens=500, **kwargs):
-        """Generate a response using the chat model."""
-        if isinstance(messages, list) and len(messages) > 0 and isinstance(messages[0], dict):
-            chat_messages = messages
-        else:
-            chat_messages = [{"role": "user", "content": str(messages)}]
-
-        response = self.chat_model.generate(
-            messages=chat_messages,
-            temperature=temperature,
-            max_tokens=max_tokens,
-            **kwargs
-        )
->>>>>>> 636881da
-
-        if hasattr(response, 'text'):
-            return response.text
-        elif hasattr(response, 'content'):
-            return response.content
-        else:
-            return str(response)
-
-
-class FullKETRAGAdapter(BaselineSystem):
-    """
-    Faithful wrapper around official KET-RAG implementation.
-
-    Uses precomputed contexts from the official KET-RAG pipeline.
-    Only standardizes the final generation step for fair comparison.
-
-    This is what you asked for:
-    - "faithful original ket-rag" ✓
-    - "change the prompt and llm model to my own" ✓
-    - "have it run like it did originally" ✓
-    """
-
-    def __init__(
-        self,
-        context_file: str,
-        api_key: Optional[str] = None,
-        model: str = "gpt-4o-mini",
-        temperature: float = 0.0,
-<<<<<<< HEAD
-        max_tokens: int = 500,
-        use_local_llm: bool = False,
-        local_llm_model: str = "Qwen/Qwen2.5-7B-Instruct",
-        local_llm_device: str = "cuda:0",
-        load_in_8bit: bool = False,
-        load_in_4bit: bool = False,
-        prompt_style: str = "original",
-        compare_original_prompt: bool = False,
-        **kwargs
-    ):
-=======
-        max_tokens: int = 500,
-        use_local_llm: bool = False,
-        local_llm_model: str = "Qwen/Qwen2.5-7B-Instruct",
-        local_llm_device: str = "cuda:0",
-        load_in_8bit: bool = False,
-        load_in_4bit: bool = False,
-        prompt_style: str = "original",
-        compare_original_prompt: bool = False,
-        **kwargs
-    ):
->>>>>>> 636881da
-        """
-        Initialize faithful KET-RAG adapter.
-
-        Args:
-            context_file: Path to precomputed context JSON from official KET-RAG
-                         (e.g., KET-RAG/ragtest-hotpot/output/ragtest-hotpot-keyword-0.5.json)
-            api_key: OpenAI API key (if using OpenAI)
-            model: LLM model name
-            temperature: Sampling temperature
-            max_tokens: Max tokens for generation
-            use_local_llm: Use local LLM instead of OpenAI
-            local_llm_model: HuggingFace model name
-            local_llm_device: Device for local LLM
-            load_in_8bit: Use 8-bit quantization
-            load_in_4bit: Use 4-bit quantization
-        """
-        super().__init__(name="ketrag_official", **kwargs)
-
-        self.model = model
-        self.temperature = temperature
-<<<<<<< HEAD
-        self.max_tokens = max_tokens
-        self.use_local_llm = use_local_llm
-        self.prompt_style = prompt_style
-        self.compare_original_prompt = compare_original_prompt
-=======
-        self.max_tokens = max_tokens
-        self.use_local_llm = use_local_llm
-        self.prompt_style = prompt_style
-        self.compare_original_prompt = compare_original_prompt
->>>>>>> 636881da
-
-        # Load precomputed contexts from official KET-RAG
-        self.context_by_qid = self._load_ketrag_contexts(context_file)
-        print(f"  [KET-RAG Official] Loaded {len(self.context_by_qid)} precomputed contexts")
-
-        # Initialize LLM (standardized for fair comparison)
-        if use_local_llm:
-            print(f"  [KET-RAG Official] Using local LLM: {local_llm_model}")
-            self.llm = LocalLLMWrapper(
-                model_name=local_llm_model,
-                device=local_llm_device,
-                temperature=temperature,
-                max_tokens=max_tokens,
-                load_in_8bit=load_in_8bit,
-                load_in_4bit=load_in_4bit,
-            )
-        else:
-            if not GRAPHRAG_AVAILABLE:
-                raise ImportError("GraphRAG not available. Install with: pip install graphrag")
-
-            self.api_key = api_key or os.getenv("OPENAI_API_KEY")
-            if not self.api_key:
-                raise ValueError("OPENAI_API_KEY required when not using local LLM")
-
-            print(f"  [KET-RAG Official] Using OpenAI: {model}")
-            chat_config = LanguageModelConfig(
-                api_key=self.api_key,
-                type=ModelType.Chat,
-                model_provider="openai",
-                model=self.model,
-                max_retries=3,
-            )
-            self.llm_raw = ModelManager().get_or_create_chat_model(
-                name="ketrag_official",
-                model_type=ModelType.Chat,
-                config=chat_config,
-            )
-            self.llm = OpenAILLMWrapper(self.llm_raw)
-
-    def _load_ketrag_contexts(self, context_file: str) -> Dict[str, str]:
-        """
-        Load precomputed contexts from official KET-RAG output.
-
-        Expected format from create_context.py:
-        [
-            {"id": "question_id", "context": "graph_context + text_context"},
-            ...
-        ]
-        """
-        context_path = Path(context_file)
-        if not context_path.exists():
-            raise FileNotFoundError(
-                f"KET-RAG context file not found: {context_file}\n"
-                f"You must run the official KET-RAG pipeline first:\n"
-                f"  1. cd KET-RAG\n"
-                f"  2. poetry run graphrag index --root ragtest-hotpot/\n"
-                f"  3. poetry run python indexing_sket/create_context.py ragtest-hotpot/ keyword 0.5"
-            )
-
-        with open(context_path, 'r', encoding='utf-8') as f:
-            data = json.load(f)
-
-        # Build lookup: question_id -> context
-        context_dict = {}
-        for entry in data:
-            qid = entry.get('id')
-            ctx = entry.get('context', '')
-            if qid:
-                context_dict[qid] = ctx
-
-        return context_dict
-
-    def answer(
-        self,
-        question: str,
-        context: Optional[List[List[str]]] = None,
-        supporting_facts: Optional[List[tuple]] = None,
-        metadata: Optional[Dict[str, Any]] = None
-    ) -> BaselineResponse:
-        """
-        Answer using official KET-RAG's precomputed context + standardized generation.
-
-        This is the "faithful wrapper" you requested:
-        - Retrieval: 100% official KET-RAG (precomputed)
-        - Generation: Standardized (Trident prompt + user LLM)
-        """
-        token_tracker = TokenTracker()
-        latency_tracker = LatencyTracker()
-
-        # Get question ID
-        question_id = metadata.get('question_id') if metadata else None
-        if not question_id:
-            return BaselineResponse(
-                answer="Missing question_id in metadata",
-                tokens_used=0,
-                latency_ms=0,
-                selected_passages=[],
-                abstained=True,
-                mode="ketrag_official",
-                stats={"error": "missing_question_id"},
-            )
-
-        # Load official KET-RAG's retrieved context
-        ketrag_context = self.context_by_qid.get(question_id)
-        if not ketrag_context:
-            return BaselineResponse(
-                answer="No precomputed context found for this question",
-                tokens_used=0,
-                latency_ms=0,
-                selected_passages=[],
-                abstained=True,
-                mode="ketrag_official",
-                stats={"error": "context_not_found", "question_id": question_id},
-            )
-
-<<<<<<< HEAD
-        comparison_stats: Dict[str, Any] = {}
-
-        try:
-            latency_tracker.start()
-
-            # Parse KET-RAG context into passages
-            # Format: "-----Entities and Relationships-----\n...\n-----Text source that may be relevant-----\n..."
-            passages = self._parse_ketrag_context(ketrag_context)
-
-            # Build primary prompt (default: Trident standardized)
-            if self.prompt_style == "trident":
-                answer_prompt = build_trident_style_prompt(question, passages)
-                answer_messages = [{"role": "user", "content": answer_prompt}]
-                extract_answer_fn = extract_trident_style_answer
-            elif self.prompt_style == "original":
-                answer_messages = build_ketrag_original_prompt(question, ketrag_context)
-                # For token accounting/logging, flatten the messages
-                answer_prompt = "\n\n".join(m.get("content", "") for m in answer_messages)
-                extract_answer_fn = extract_ketrag_original_answer
-            else:
-                raise ValueError(f"Unknown prompt_style={self.prompt_style}. Choose 'trident' or 'original'.")
-
-            # Generate with user-specified model
-            response = self.llm.generate(
-                messages=answer_messages,
-                temperature=self.temperature,
-                max_tokens=self.max_tokens,
-            )
-=======
-        comparison_stats: Dict[str, Any] = {}
-
-        try:
-            latency_tracker.start()
-
-            # Parse KET-RAG context into passages
-            # Format: "-----Entities and Relationships-----\n...\n-----Text source that may be relevant-----\n..."
-            passages = self._parse_ketrag_context(ketrag_context)
-
-            # Build primary prompt (default: Trident standardized)
-            if self.prompt_style == "trident":
-                answer_prompt = build_trident_style_prompt(question, passages)
-                answer_messages = [{"role": "user", "content": answer_prompt}]
-                extract_answer_fn = extract_trident_style_answer
-            elif self.prompt_style == "original":
-                answer_messages = build_ketrag_original_prompt(question, ketrag_context)
-                # For token accounting/logging, flatten the messages
-                answer_prompt = "\n\n".join(m.get("content", "") for m in answer_messages)
-                extract_answer_fn = extract_ketrag_original_answer
-            else:
-                raise ValueError(f"Unknown prompt_style={self.prompt_style}. Choose 'trident' or 'original'.")
-
-            # Generate with user-specified model
-            response = self.llm.generate(
-                messages=answer_messages,
-                temperature=self.temperature,
-                max_tokens=self.max_tokens,
-            )
->>>>>>> 636881da
-
-            latency_tracker.stop("answer_generation")
-
-            # Count tokens
-            prompt_tokens = len(answer_prompt.split()) * 1.3
-<<<<<<< HEAD
-            completion_tokens = len(response.split()) * 1.3
-            token_tracker.add_call(
-                int(prompt_tokens),
-                int(completion_tokens),
-                "query_generation"
-            )
-
-            # STANDARDIZED: Extract answer with Trident's logic
-            answer = extract_answer_fn(response)
-
-            # Optional: generate using the alternate prompt to compare behavior
-            if self.compare_original_prompt:
-                alt_style = "original" if self.prompt_style == "trident" else "trident"
-
-                if alt_style == "original":
-                    comparison_messages = build_ketrag_original_prompt(question, ketrag_context)
-                    comparison_prompt = "\n\n".join(m.get("content", "") for m in comparison_messages)
-                    comparison_extractor = extract_ketrag_original_answer
-                else:
-                    comparison_prompt = build_trident_style_prompt(question, passages)
-                    comparison_messages = [{"role": "user", "content": comparison_prompt}]
-                    comparison_extractor = extract_trident_style_answer
-
-                latency_tracker.start()
-                comparison_response = self.llm.generate(
-                    messages=comparison_messages,
-                    temperature=self.temperature,
-                    max_tokens=self.max_tokens,
-                )
-                comparison_latency = latency_tracker.stop("comparison_answer_generation")
-
-                comp_prompt_tokens = len(comparison_prompt.split()) * 1.3
-                comp_completion_tokens = len(comparison_response.split()) * 1.3
-                token_tracker.add_call(
-                    int(comp_prompt_tokens),
-                    int(comp_completion_tokens),
-                    "comparison_generation",
-                )
-
-                comparison_stats = {
-                    "style": alt_style,
-                    "prompt": comparison_prompt,
-                    "raw_response": comparison_response,
-                    "latency_ms": comparison_latency,
-                    "extracted_answer": comparison_extractor(comparison_response),
-                }
-
-            return BaselineResponse(
-                answer=answer,
-                tokens_used=token_tracker.total_tokens,
-                latency_ms=latency_tracker.get_total_latency(),
-                selected_passages=passages[:5],  # First 5 passages
-                abstained=False,
-                mode="ketrag_official",
-                stats={
-                    "retrieval_source": "official_ketrag_precomputed",
-                    "generation_approach": f"{self.prompt_style}_prompt",
-                    "num_passages": len(passages),
-                    "indexing_tokens": 0,  # Indexing done offline
-                    "indexing_latency_ms": 0.0,  # Indexing done offline
-                    "total_cost_tokens": token_tracker.total_tokens,
-                    "prompt_style": self.prompt_style,
-                    "comparison_generation": comparison_stats if comparison_stats else None,
-                },
-                raw_answer=response,
-                extracted_answer=answer,
-            )
-=======
-            completion_tokens = len(response.split()) * 1.3
-            token_tracker.add_call(
-                int(prompt_tokens),
-                int(completion_tokens),
-                "query_generation"
-            )
-
-            # STANDARDIZED: Extract answer with Trident's logic
-            answer = extract_answer_fn(response)
-
-            # Optional: generate using the alternate prompt to compare behavior
-            if self.compare_original_prompt:
-                alt_style = "original" if self.prompt_style == "trident" else "trident"
-
-                if alt_style == "original":
-                    comparison_messages = build_ketrag_original_prompt(question, ketrag_context)
-                    comparison_prompt = "\n\n".join(m.get("content", "") for m in comparison_messages)
-                    comparison_extractor = extract_ketrag_original_answer
-                else:
-                    comparison_prompt = build_trident_style_prompt(question, passages)
-                    comparison_messages = [{"role": "user", "content": comparison_prompt}]
-                    comparison_extractor = extract_trident_style_answer
-
-                latency_tracker.start()
-                comparison_response = self.llm.generate(
-                    messages=comparison_messages,
-                    temperature=self.temperature,
-                    max_tokens=self.max_tokens,
-                )
-                comparison_latency = latency_tracker.stop("comparison_answer_generation")
-
-                comp_prompt_tokens = len(comparison_prompt.split()) * 1.3
-                comp_completion_tokens = len(comparison_response.split()) * 1.3
-                token_tracker.add_call(
-                    int(comp_prompt_tokens),
-                    int(comp_completion_tokens),
-                    "comparison_generation",
-                )
-
-                comparison_stats = {
-                    "style": alt_style,
-                    "prompt": comparison_prompt,
-                    "raw_response": comparison_response,
-                    "latency_ms": comparison_latency,
-                    "extracted_answer": comparison_extractor(comparison_response),
-                }
-
-            # Optional: generate using the alternate prompt to compare behavior
-            if self.compare_original_prompt:
-                alt_style = "original" if self.prompt_style == "trident" else "trident"
-
-                if alt_style == "original":
-                    comparison_prompt = build_ketrag_original_prompt(question, ketrag_context)
-                else:
-                    comparison_prompt = build_trident_style_prompt(question, passages)
-
-                latency_tracker.start()
-                comparison_response = self.llm.generate(
-                    messages=[{"role": "user", "content": comparison_prompt}],
-                    temperature=self.temperature,
-                    max_tokens=self.max_tokens,
-                )
-                comparison_latency = latency_tracker.stop("comparison_answer_generation")
-
-                comp_prompt_tokens = len(comparison_prompt.split()) * 1.3
-                comp_completion_tokens = len(comparison_response.split()) * 1.3
-                token_tracker.add_call(
-                    int(comp_prompt_tokens),
-                    int(comp_completion_tokens),
-                    "comparison_generation",
-                )
-
-                comparison_stats = {
-                    "style": alt_style,
-                    "prompt": comparison_prompt,
-                    "raw_response": comparison_response,
-                    "latency_ms": comparison_latency,
-                    "extracted_answer": extract_trident_style_answer(comparison_response),
-                }
-
-            return BaselineResponse(
-                answer=answer,
-                tokens_used=token_tracker.total_tokens,
-                latency_ms=latency_tracker.get_total_latency(),
-                selected_passages=passages[:5],  # First 5 passages
-                abstained=False,
-                mode="ketrag_official",
-                stats={
-                    "retrieval_source": "official_ketrag_precomputed",
-                    "generation_approach": f"{self.prompt_style}_prompt",
-                    "num_passages": len(passages),
-                    "indexing_tokens": 0,  # Indexing done offline
-                    "indexing_latency_ms": 0.0,  # Indexing done offline
-                    "total_cost_tokens": token_tracker.total_tokens,
-                    "prompt_style": self.prompt_style,
-                    "comparison_generation": comparison_stats if comparison_stats else None,
-                },
-                raw_answer=response,
-                extracted_answer=answer,
-            )
->>>>>>> 636881da
-
-        except Exception as e:
-            print(f"Error in KET-RAG official processing: {e}")
-            import traceback
-            traceback.print_exc()
-
-            return BaselineResponse(
-                answer="Error processing question.",
-                tokens_used=0,
-                latency_ms=0,
-                selected_passages=[],
-                abstained=True,
-                mode="ketrag_official",
-                stats={"error": str(e)},
-            )
-
-    def _parse_ketrag_context(self, context_str: str) -> List[Dict[str, str]]:
-        """
-        Parse KET-RAG context string into passages for Trident prompt.
-
-        KET-RAG context format:
-        -----Entities and Relationships-----
-        <graph facts>
-        -----Text source that may be relevant-----
-        id|text
-        chunk_1|<text>
-        chunk_2|<text>
-        ...
-        """
-        passages = []
-
-        # Split by sections
-        if "-----Entities and Relationships-----" in context_str:
-            parts = context_str.split("-----Text source that may be relevant-----")
-
-            # Graph section
-            if len(parts) > 0:
-                graph_section = parts[0].replace("-----Entities and Relationships-----", "").strip()
-                if graph_section and graph_section != "N/A":
-                    passages.append({"text": f"Knowledge Graph:\n{graph_section}"})
-
-            # Text chunks section
-            if len(parts) > 1:
-                text_section = parts[1].strip()
-                lines = text_section.split('\n')
-                for line in lines:
-                    if '|' in line and not line.startswith('id|'):
-                        # Format: chunk_N|text
-                        _, text = line.split('|', 1)
-                        passages.append({"text": text.strip()})
-
-        # Fallback: treat whole context as one passage
-        if not passages:
-            passages.append({"text": context_str})
-
-        return passages
-
-    def get_system_info(self) -> Dict[str, Any]:
-        """Get system information."""
-        return {
-            "name": "KET-RAG (Official)",
-            "version": "faithful_wrapper_precomputed",
-<<<<<<< HEAD
-            "approach": "Official KET-RAG retrieval + Standardized generation",
-            "retrieval": "Official KET-RAG (precomputed)",
-            "generation": f"{self.prompt_style} (primary)",
-            "model": self.model,
-            "temperature": self.temperature,
-            "max_tokens": self.max_tokens,
-            "use_local_llm": self.use_local_llm,
-            "num_contexts_loaded": len(self.context_by_qid),
-            "compare_original_prompt": self.compare_original_prompt,
-        }
-=======
-            "approach": "Official KET-RAG retrieval + Standardized generation",
-            "retrieval": "Official KET-RAG (precomputed)",
-            "generation": f"{self.prompt_style} (primary)",
-            "model": self.model,
-            "temperature": self.temperature,
-            "max_tokens": self.max_tokens,
-            "use_local_llm": self.use_local_llm,
-            "num_contexts_loaded": len(self.context_by_qid),
-            "compare_original_prompt": self.compare_original_prompt,
-        }
-
->>>>>>> 636881da
+"""Faithful KET-RAG adapter - uses precomputed contexts from official KET-RAG pipeline.
+
+This adapter is a TRUE faithful wrapper around official KET-RAG:
+- Uses official KET-RAG CLI for indexing and context retrieval
+- Reads precomputed contexts from JSON files
+- Only standardizes: prompt format, LLM model, answer extraction
+
+Architecture:
+    1. OFFLINE (manual step): Run official KET-RAG pipeline
+       $ cd KET-RAG
+       $ poetry run graphrag index --root ragtest-hotpot/
+       $ poetry run python indexing_sket/create_context.py ragtest-hotpot/ keyword 0.5
+
+    2. ONLINE (this adapter): Load precomputed contexts and generate answers
+       - Reads contexts from JSON: {question_id: context_string}
+       - Formats into Trident prompt
+       - Calls user-specified LLM
+       - Extracts answer with Trident logic
+
+This ensures:
+- ALL retrieval logic is 100% original KET-RAG
+- ONLY generation is standardized for fair comparison
+"""
+
+from __future__ import annotations
+
+import json
+import os
+from pathlib import Path
+from typing import Dict, Any, List, Optional
+
+from baselines.full_baseline_interface import (
+    BaselineSystem,
+    BaselineResponse,
+    TokenTracker,
+    LatencyTracker,
+)
+from baselines.local_llm_wrapper import LocalLLMWrapper
+from baselines.prompt_utils import (
+    build_ketrag_original_prompt,
+    build_trident_style_prompt,
+    extract_ketrag_original_answer,
+    extract_trident_style_answer,
+)
+
+# Import GraphRAG for LLM wrapper (when using OpenAI)
+try:
+    from graphrag.config.enums import ModelType
+    from graphrag.config.models.language_model_config import LanguageModelConfig
+    from graphrag.language_model.manager import ModelManager
+    GRAPHRAG_AVAILABLE = True
+except ImportError:
+    GRAPHRAG_AVAILABLE = False
+
+
+class OpenAILLMWrapper:
+    """Wrapper for GraphRAG chat model to provide compatible generate() method."""
+
+    def __init__(self, chat_model):
+        self.chat_model = chat_model
+
+    def generate(self, messages, temperature=0.0, max_tokens=500, **kwargs):
+        """Generate a response using the chat model."""
+        if isinstance(messages, list) and len(messages) > 0 and isinstance(messages[0], dict):
+            chat_messages = messages
+        else:
+            chat_messages = [{"role": "user", "content": str(messages)}]
+
+        response = self.chat_model.generate(
+            messages=chat_messages,
+            temperature=temperature,
+            max_tokens=max_tokens,
+            **kwargs
+        )
+
+        if hasattr(response, 'text'):
+            return response.text
+        elif hasattr(response, 'content'):
+            return response.content
+        else:
+            return str(response)
+
+
+class FullKETRAGAdapter(BaselineSystem):
+    """
+    Faithful wrapper around official KET-RAG implementation.
+
+    Uses precomputed contexts from the official KET-RAG pipeline.
+    Only standardizes the final generation step for fair comparison.
+
+    This is what you asked for:
+    - "faithful original ket-rag" ✓
+    - "change the prompt and llm model to my own" ✓
+    - "have it run like it did originally" ✓
+    """
+
+    def __init__(
+        self,
+        context_file: str,
+        api_key: Optional[str] = None,
+        model: str = "gpt-4o-mini",
+        temperature: float = 0.0,
+        max_tokens: int = 500,
+        use_local_llm: bool = False,
+        local_llm_model: str = "Qwen/Qwen2.5-7B-Instruct",
+        local_llm_device: str = "cuda:0",
+        load_in_8bit: bool = False,
+        load_in_4bit: bool = False,
+        prompt_style: str = "original",
+        compare_original_prompt: bool = False,
+        **kwargs
+    ):
+        """
+        Initialize faithful KET-RAG adapter.
+
+        Args:
+            context_file: Path to precomputed context JSON from official KET-RAG
+                         (e.g., KET-RAG/ragtest-hotpot/output/ragtest-hotpot-keyword-0.5.json)
+            api_key: OpenAI API key (if using OpenAI)
+            model: LLM model name
+            temperature: Sampling temperature
+            max_tokens: Max tokens for generation
+            use_local_llm: Use local LLM instead of OpenAI
+            local_llm_model: HuggingFace model name
+            local_llm_device: Device for local LLM
+            load_in_8bit: Use 8-bit quantization
+            load_in_4bit: Use 4-bit quantization
+        """
+        super().__init__(name="ketrag_official", **kwargs)
+
+        self.model = model
+        self.temperature = temperature
+        self.max_tokens = max_tokens
+        self.use_local_llm = use_local_llm
+        self.prompt_style = prompt_style
+        self.compare_original_prompt = compare_original_prompt
+
+        # Load precomputed contexts from official KET-RAG
+        self.context_by_qid = self._load_ketrag_contexts(context_file)
+        print(f"  [KET-RAG Official] Loaded {len(self.context_by_qid)} precomputed contexts")
+
+        # Initialize LLM (standardized for fair comparison)
+        if use_local_llm:
+            print(f"  [KET-RAG Official] Using local LLM: {local_llm_model}")
+            self.llm = LocalLLMWrapper(
+                model_name=local_llm_model,
+                device=local_llm_device,
+                temperature=temperature,
+                max_tokens=max_tokens,
+                load_in_8bit=load_in_8bit,
+                load_in_4bit=load_in_4bit,
+            )
+        else:
+            if not GRAPHRAG_AVAILABLE:
+                raise ImportError("GraphRAG not available. Install with: pip install graphrag")
+
+            self.api_key = api_key or os.getenv("OPENAI_API_KEY")
+            if not self.api_key:
+                raise ValueError("OPENAI_API_KEY required when not using local LLM")
+
+            print(f"  [KET-RAG Official] Using OpenAI: {model}")
+            chat_config = LanguageModelConfig(
+                api_key=self.api_key,
+                type=ModelType.Chat,
+                model_provider="openai",
+                model=self.model,
+                max_retries=3,
+            )
+            self.llm_raw = ModelManager().get_or_create_chat_model(
+                name="ketrag_official",
+                model_type=ModelType.Chat,
+                config=chat_config,
+            )
+            self.llm = OpenAILLMWrapper(self.llm_raw)
+
+    def _load_ketrag_contexts(self, context_file: str) -> Dict[str, str]:
+        """
+        Load precomputed contexts from official KET-RAG output.
+
+        Expected format from create_context.py:
+        [
+            {"id": "question_id", "context": "graph_context + text_context"},
+            ...
+        ]
+        """
+        context_path = Path(context_file)
+        if not context_path.exists():
+            raise FileNotFoundError(
+                f"KET-RAG context file not found: {context_file}\n"
+                f"You must run the official KET-RAG pipeline first:\n"
+                f"  1. cd KET-RAG\n"
+                f"  2. poetry run graphrag index --root ragtest-hotpot/\n"
+                f"  3. poetry run python indexing_sket/create_context.py ragtest-hotpot/ keyword 0.5"
+            )
+
+        with open(context_path, 'r', encoding='utf-8') as f:
+            data = json.load(f)
+
+        # Build lookup: question_id -> context
+        context_dict = {}
+        for entry in data:
+            qid = entry.get('id')
+            ctx = entry.get('context', '')
+            if qid:
+                context_dict[qid] = ctx
+
+        return context_dict
+
+    def answer(
+        self,
+        question: str,
+        context: Optional[List[List[str]]] = None,
+        supporting_facts: Optional[List[tuple]] = None,
+        metadata: Optional[Dict[str, Any]] = None
+    ) -> BaselineResponse:
+        """
+        Answer using official KET-RAG's precomputed context + standardized generation.
+
+        This is the "faithful wrapper" you requested:
+        - Retrieval: 100% official KET-RAG (precomputed)
+        - Generation: Standardized (Trident prompt + user LLM)
+        """
+        token_tracker = TokenTracker()
+        latency_tracker = LatencyTracker()
+
+        # Get question ID
+        question_id = metadata.get('question_id') if metadata else None
+        if not question_id:
+            return BaselineResponse(
+                answer="Missing question_id in metadata",
+                tokens_used=0,
+                latency_ms=0,
+                selected_passages=[],
+                abstained=True,
+                mode="ketrag_official",
+                stats={"error": "missing_question_id"},
+            )
+
+        # Load official KET-RAG's retrieved context
+        ketrag_context = self.context_by_qid.get(question_id)
+        if not ketrag_context:
+            return BaselineResponse(
+                answer="No precomputed context found for this question",
+                tokens_used=0,
+                latency_ms=0,
+                selected_passages=[],
+                abstained=True,
+                mode="ketrag_official",
+                stats={"error": "context_not_found", "question_id": question_id},
+            )
+
+        comparison_stats: Dict[str, Any] = {}
+
+        try:
+            latency_tracker.start()
+
+            # Parse KET-RAG context into passages
+            # Format: "-----Entities and Relationships-----\n...\n-----Text source that may be relevant-----\n..."
+            passages = self._parse_ketrag_context(ketrag_context)
+
+            # Build primary prompt (default: Trident standardized)
+            if self.prompt_style == "trident":
+                answer_prompt = build_trident_style_prompt(question, passages)
+                answer_messages = [{"role": "user", "content": answer_prompt}]
+                extract_answer_fn = extract_trident_style_answer
+            elif self.prompt_style == "original":
+                answer_messages = build_ketrag_original_prompt(question, ketrag_context)
+                # For token accounting/logging, flatten the messages
+                answer_prompt = "\n\n".join(m.get("content", "") for m in answer_messages)
+                extract_answer_fn = extract_ketrag_original_answer
+            else:
+                raise ValueError(f"Unknown prompt_style={self.prompt_style}. Choose 'trident' or 'original'.")
+
+            # Generate with user-specified model
+            response = self.llm.generate(
+                messages=answer_messages,
+                temperature=self.temperature,
+                max_tokens=self.max_tokens,
+            )
+
+            latency_tracker.stop("answer_generation")
+
+            # Count tokens
+            prompt_tokens = len(answer_prompt.split()) * 1.3
+            completion_tokens = len(response.split()) * 1.3
+            token_tracker.add_call(
+                int(prompt_tokens),
+                int(completion_tokens),
+                "query_generation"
+            )
+
+            # STANDARDIZED: Extract answer with Trident's logic
+            answer = extract_answer_fn(response)
+
+            # Optional: generate using the alternate prompt to compare behavior
+            if self.compare_original_prompt:
+                alt_style = "original" if self.prompt_style == "trident" else "trident"
+
+                if alt_style == "original":
+                    comparison_messages = build_ketrag_original_prompt(question, ketrag_context)
+                    comparison_prompt = "\n\n".join(m.get("content", "") for m in comparison_messages)
+                    comparison_extractor = extract_ketrag_original_answer
+                else:
+                    comparison_prompt = build_trident_style_prompt(question, passages)
+                    comparison_messages = [{"role": "user", "content": comparison_prompt}]
+                    comparison_extractor = extract_trident_style_answer
+
+                latency_tracker.start()
+                comparison_response = self.llm.generate(
+                    messages=comparison_messages,
+                    temperature=self.temperature,
+                    max_tokens=self.max_tokens,
+                )
+                comparison_latency = latency_tracker.stop("comparison_answer_generation")
+
+                comp_prompt_tokens = len(comparison_prompt.split()) * 1.3
+                comp_completion_tokens = len(comparison_response.split()) * 1.3
+                token_tracker.add_call(
+                    int(comp_prompt_tokens),
+                    int(comp_completion_tokens),
+                    "comparison_generation",
+                )
+
+                comparison_stats = {
+                    "style": alt_style,
+                    "prompt": comparison_prompt,
+                    "raw_response": comparison_response,
+                    "latency_ms": comparison_latency,
+                    "extracted_answer": comparison_extractor(comparison_response),
+                }
+
+            return BaselineResponse(
+                answer=answer,
+                tokens_used=token_tracker.total_tokens,
+                latency_ms=latency_tracker.get_total_latency(),
+                selected_passages=passages[:5],  # First 5 passages
+                abstained=False,
+                mode="ketrag_official",
+                stats={
+                    "retrieval_source": "official_ketrag_precomputed",
+                    "generation_approach": f"{self.prompt_style}_prompt",
+                    "num_passages": len(passages),
+                    "indexing_tokens": 0,  # Indexing done offline
+                    "indexing_latency_ms": 0.0,  # Indexing done offline
+                    "total_cost_tokens": token_tracker.total_tokens,
+                    "prompt_style": self.prompt_style,
+                    "comparison_generation": comparison_stats if comparison_stats else None,
+                },
+                raw_answer=response,
+                extracted_answer=answer,
+            )
+
+        except Exception as e:
+            print(f"Error in KET-RAG official processing: {e}")
+            import traceback
+            traceback.print_exc()
+
+            return BaselineResponse(
+                answer="Error processing question.",
+                tokens_used=0,
+                latency_ms=0,
+                selected_passages=[],
+                abstained=True,
+                mode="ketrag_official",
+                stats={"error": str(e)},
+            )
+
+    def _parse_ketrag_context(self, context_str: str) -> List[Dict[str, str]]:
+        """
+        Parse KET-RAG context string into passages for Trident prompt.
+
+        KET-RAG context format:
+        -----Entities and Relationships-----
+        <graph facts>
+        -----Text source that may be relevant-----
+        id|text
+        chunk_1|<text>
+        chunk_2|<text>
+        ...
+        """
+        passages = []
+
+        # Split by sections
+        if "-----Entities and Relationships-----" in context_str:
+            parts = context_str.split("-----Text source that may be relevant-----")
+
+            # Graph section
+            if len(parts) > 0:
+                graph_section = parts[0].replace("-----Entities and Relationships-----", "").strip()
+                if graph_section and graph_section != "N/A":
+                    passages.append({"text": f"Knowledge Graph:\n{graph_section}"})
+
+            # Text chunks section
+            if len(parts) > 1:
+                text_section = parts[1].strip()
+                lines = text_section.split('\n')
+                for line in lines:
+                    if '|' in line and not line.startswith('id|'):
+                        # Format: chunk_N|text
+                        _, text = line.split('|', 1)
+                        passages.append({"text": text.strip()})
+
+        # Fallback: treat whole context as one passage
+        if not passages:
+            passages.append({"text": context_str})
+
+        return passages
+
+    def get_system_info(self) -> Dict[str, Any]:
+        """Get system information."""
+        return {
+            "name": "KET-RAG (Official)",
+            "version": "faithful_wrapper_precomputed",
+            "approach": "Official KET-RAG retrieval + Standardized generation",
+            "retrieval": "Official KET-RAG (precomputed)",
+            "generation": f"{self.prompt_style} (primary)",
+            "model": self.model,
+            "temperature": self.temperature,
+            "max_tokens": self.max_tokens,
+            "use_local_llm": self.use_local_llm,
+            "num_contexts_loaded": len(self.context_by_qid),
+            "compare_original_prompt": self.compare_original_prompt,
+        }