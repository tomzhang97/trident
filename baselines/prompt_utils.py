--- conflicted
+++ resolved
@@ -1,197 +1,171 @@
-"""Standardized prompt formatting and answer extraction utilities.
-
-This module ensures all baseline adapters use the same prompt format and answer
-extraction logic as Trident for fair comparison.
-"""
-
-import re
-from typing import List, Dict, Any, Optional
-
-
-def build_trident_style_prompt(
-    question: str,
-    passages: List[Dict[str, Any]],
-    facets: Optional[List[str]] = None
-) -> str:
-    """
-    Build a Trident-style multi-hop prompt.
-
-    This matches the format in trident/llm_interface.py:build_multi_hop_prompt
-    to ensure fair comparison across all baselines.
-
-    Args:
-        question: The question to answer
-        passages: List of passage dicts with 'text' or 'content' key
-        facets: Optional reasoning requirements (not typically used by baselines)
-
-    Returns:
-        Formatted prompt string
-    """
-    # Build context block
-    context_parts = []
-    for i, passage in enumerate(passages, 1):
-        text = passage.get('text', passage.get('content', ''))
-        context_parts.append(f"[{i}] {text}")
-
-    context = "\n\n".join(context_parts)
-
-    # Build requirements block if facets provided
-    if facets:
-        requirements = "\n".join(f"- {f}" for f in facets)
-        requirements_block = f"Reasoning requirements:\n{requirements}\n\n"
-    else:
-        requirements_block = ""
-
-    # Build full prompt (matches Trident's format exactly)
-    prompt = (
-        f"Context:\n"
-        f"{context}\n\n"
-        f"{requirements_block}"
-        "You are answering a multi-hop question from the HotpotQA dataset.\n"
-        "1. Use ONLY the information in the context above.\n"
-        "2. First, think briefly and, if helpful, reason in a few short steps.\n"
-        "3. Then, on the LAST line of your response, output the answer in the form:\n"
-        "   Final answer: <short answer>\n"
-        "   - If the question is yes/no, use exactly 'yes' or 'no' as the short answer.\n"
-        "   - Otherwise, use a short phrase or name, not a full sentence.\n"
-        "4. Do NOT add anything after the 'Final answer:' line.\n"
-        "If you truly cannot answer based on the context, use:\n"
-        "   Final answer: I cannot answer based on the given context.\n\n"
-        f"Question: {question}\n"
-        "Now reason and then give the final answer.\n"
-    )
-
-    return prompt
-
-
-<<<<<<< HEAD
-KETRAG_SYSTEM_PROMPT = """
----Role---
-
-You are a helpful assistant responding to questions about data in the tables and supplementary materials provided.
-
-
----Goal---
-
-Answer the user's question directly by extracting correct information from the data tables provided. The answer will be either a word, a phrase or a short sentence; the answer is supposed to be as short as possible.
-
-If the answer can not be inferred from the data provided, say "Insufficient information." Do not make anything up.
-
-For example, suppose the question is: "What country does the political movement started at the Christmas Meeting of 1888 seek sovereignty from?", your answer should be: "Denmark".
-
-Do not include information where the supporting evidence for it is not provided in the data tables.
-
----Data tables---
-
-{context_data}
-
----Goal---
-
-Answer the user's question directly by extracting correct information from the data tables provided. The answer will be either a word, a phrase or a short sentence; the answer is supposed to be as short as possible.
-
-If the answer can not be inferred from the data provided, say "Insufficient information." Do not make anything up.
-
-For example, suppose the question is: "What country does the political movement started at the Christmas Meeting of 1888 seek sovereignty from?", your answer should be: "Denmark".
-
-Do not include information where the supporting evidence for it is not provided in the data tables.
-"""
-
-
-def build_ketrag_original_prompt(question: str, raw_context: str) -> List[Dict[str, str]]:
-    """Reproduce the official KET-RAG chat prompt structure.
-
-    The official pipeline sends a system prompt (``LOCAL_SEARCH_EXACT_SYSTEM_PROMPT``)
-    with the retrieved tables and a separate user turn containing only the
-    question. We mirror that layout so answers follow the exact KET-RAG
-    formatting rather than the simplified Question/Answer header.
-    """
-
-    system_prompt = KETRAG_SYSTEM_PROMPT.format(context_data=raw_context)
-
-    return [
-        {"role": "system", "content": system_prompt},
-        {"role": "user", "content": question},
-    ]
-
-
-def extract_ketrag_original_answer(generated_text: str) -> str:
-    """Lightweight extraction for the original KET-RAG-style generations."""
-
-    answer = generated_text.strip()
-
-    # Remove a leading "Answer:" prefix if the model echoes it
-    if answer.lower().startswith("answer:"):
-        answer = answer[len("answer:"):].strip()
-
-    return answer
-=======
-def build_ketrag_original_prompt(question: str, raw_context: str) -> str:
-    """Mimic the original KET-RAG answering format.
-
-    KET-RAG provides a single context string that mixes graph triples and
-    keyword passages ("-----Entities and Relationships-----" and
-    "-----Text source that may be relevant-----"). This helper keeps the
-    structure intact and adds light instructions so we can compare model
-    behavior between the standardized Trident prompt and the original
-    KET-RAG-style context.
-    """
-
-    instructions = (
-        "Use the provided KET-RAG context (entities/relationships and text "
-        "chunks) to answer the question. If the context is insufficient, "
-        "reply with: I cannot answer based on the given context."
-    )
-
-    return (
-        f"{instructions}\n\n"
-        f"Context:\n{raw_context}\n\n"
-        f"Question: {question}\n"
-        "Answer:"
-    )
->>>>>>> 1a90cf2f
-
-
-def extract_trident_style_answer(generated_text: str) -> str:
-    """
-    Extract answer from generated text using Trident's extraction logic.
-
-    This matches the logic in trident/llm_interface.py:extract_answer
-    to ensure consistent answer extraction across all baselines.
-
-    Args:
-        generated_text: Raw LLM output
-
-    Returns:
-        Extracted answer text
-    """
-    answer = generated_text.strip()
-
-    # First, try to extract from "Final answer:" format (case-insensitive)
-    # This is the format requested by build_trident_style_prompt
-    match = re.search(
-        r'(?:^|\n)\s*final\s+answer\s*:\s*(.+?)(?:\n|$)',
-        answer,
-        re.IGNORECASE | re.MULTILINE
-    )
-    if match:
-        # Extract the answer portion after "Final answer:"
-        answer = match.group(1).strip()
-        # Remove any trailing "Final answer:" artifacts
-        answer = re.sub(r'\s*final\s+answer\s*:.*$', '', answer, flags=re.IGNORECASE).strip()
-    else:
-        # Fall back to removing common prefixes
-        prefixes_to_remove = [
-            "Answer:", "A:", "Response:", "The answer is:",
-            "Based on the context,", "According to the documents,"
-        ]
-
-        for prefix in prefixes_to_remove:
-            if answer.lower().startswith(prefix.lower()):
-                answer = answer[len(prefix):].strip()
-                break
-
-    # Take first sentence if answer is very long
-    if len(answer) > 500 and '.' in answer:
-        answer = answer.split('.')[0] + '.'
-
-    return answer
+"""Standardized prompt formatting and answer extraction utilities.
+
+This module ensures all baseline adapters use the same prompt format and answer
+extraction logic as Trident for fair comparison.
+"""
+
+import re
+from typing import List, Dict, Any, Optional
+
+
+def build_trident_style_prompt(
+    question: str,
+    passages: List[Dict[str, Any]],
+    facets: Optional[List[str]] = None
+) -> str:
+    """
+    Build a Trident-style multi-hop prompt.
+
+    This matches the format in trident/llm_interface.py:build_multi_hop_prompt
+    to ensure fair comparison across all baselines.
+
+    Args:
+        question: The question to answer
+        passages: List of passage dicts with 'text' or 'content' key
+        facets: Optional reasoning requirements (not typically used by baselines)
+
+    Returns:
+        Formatted prompt string
+    """
+    # Build context block
+    context_parts = []
+    for i, passage in enumerate(passages, 1):
+        text = passage.get('text', passage.get('content', ''))
+        context_parts.append(f"[{i}] {text}")
+
+    context = "\n\n".join(context_parts)
+
+    # Build requirements block if facets provided
+    if facets:
+        requirements = "\n".join(f"- {f}" for f in facets)
+        requirements_block = f"Reasoning requirements:\n{requirements}\n\n"
+    else:
+        requirements_block = ""
+
+    # Build full prompt (matches Trident's format exactly)
+    prompt = (
+        f"Context:\n"
+        f"{context}\n\n"
+        f"{requirements_block}"
+        "You are answering a multi-hop question from the HotpotQA dataset.\n"
+        "1. Use ONLY the information in the context above.\n"
+        "2. First, think briefly and, if helpful, reason in a few short steps.\n"
+        "3. Then, on the LAST line of your response, output the answer in the form:\n"
+        "   Final answer: <short answer>\n"
+        "   - If the question is yes/no, use exactly 'yes' or 'no' as the short answer.\n"
+        "   - Otherwise, use a short phrase or name, not a full sentence.\n"
+        "4. Do NOT add anything after the 'Final answer:' line.\n"
+        "If you truly cannot answer based on the context, use:\n"
+        "   Final answer: I cannot answer based on the given context.\n\n"
+        f"Question: {question}\n"
+        "Now reason and then give the final answer.\n"
+    )
+
+    return prompt
+
+
+KETRAG_SYSTEM_PROMPT = """
+---Role---
+
+You are a helpful assistant responding to questions about data in the tables and supplementary materials provided.
+
+
+---Goal---
+
+Answer the user's question directly by extracting correct information from the data tables provided. The answer will be either a word, a phrase or a short sentence; the answer is supposed to be as short as possible.
+
+If the answer can not be inferred from the data provided, say "Insufficient information." Do not make anything up.
+
+For example, suppose the question is: "What country does the political movement started at the Christmas Meeting of 1888 seek sovereignty from?", your answer should be: "Denmark".
+
+Do not include information where the supporting evidence for it is not provided in the data tables.
+
+---Data tables---
+
+{context_data}
+
+---Goal---
+
+Answer the user's question directly by extracting correct information from the data tables provided. The answer will be either a word, a phrase or a short sentence; the answer is supposed to be as short as possible.
+
+If the answer can not be inferred from the data provided, say "Insufficient information." Do not make anything up.
+
+For example, suppose the question is: "What country does the political movement started at the Christmas Meeting of 1888 seek sovereignty from?", your answer should be: "Denmark".
+
+Do not include information where the supporting evidence for it is not provided in the data tables.
+"""
+
+
+def build_ketrag_original_prompt(question: str, raw_context: str) -> List[Dict[str, str]]:
+    """Reproduce the official KET-RAG chat prompt structure.
+
+    The official pipeline sends a system prompt (``LOCAL_SEARCH_EXACT_SYSTEM_PROMPT``)
+    with the retrieved tables and a separate user turn containing only the
+    question. We mirror that layout so answers follow the exact KET-RAG
+    formatting rather than the simplified Question/Answer header.
+    """
+
+    system_prompt = KETRAG_SYSTEM_PROMPT.format(context_data=raw_context)
+
+    return [
+        {"role": "system", "content": system_prompt},
+        {"role": "user", "content": question},
+    ]
+
+
+def extract_ketrag_original_answer(generated_text: str) -> str:
+    """Lightweight extraction for the original KET-RAG-style generations."""
+
+    answer = generated_text.strip()
+
+    # Remove a leading "Answer:" prefix if the model echoes it
+    if answer.lower().startswith("answer:"):
+        answer = answer[len("answer:"):].strip()
+
+    return answer
+
+
+def extract_trident_style_answer(generated_text: str) -> str:
+    """
+    Extract answer from generated text using Trident's extraction logic.
+
+    This matches the logic in trident/llm_interface.py:extract_answer
+    to ensure consistent answer extraction across all baselines.
+
+    Args:
+        generated_text: Raw LLM output
+
+    Returns:
+        Extracted answer text
+    """
+    answer = generated_text.strip()
+
+    # First, try to extract from "Final answer:" format (case-insensitive)
+    # This is the format requested by build_trident_style_prompt
+    match = re.search(
+        r'(?:^|\n)\s*final\s+answer\s*:\s*(.+?)(?:\n|$)',
+        answer,
+        re.IGNORECASE | re.MULTILINE
+    )
+    if match:
+        # Extract the answer portion after "Final answer:"
+        answer = match.group(1).strip()
+        # Remove any trailing "Final answer:" artifacts
+        answer = re.sub(r'\s*final\s+answer\s*:.*$', '', answer, flags=re.IGNORECASE).strip()
+    else:
+        # Fall back to removing common prefixes
+        prefixes_to_remove = [
+            "Answer:", "A:", "Response:", "The answer is:",
+            "Based on the context,", "According to the documents,"
+        ]
+
+        for prefix in prefixes_to_remove:
+            if answer.lower().startswith(prefix.lower()):
+                answer = answer[len(prefix):].strip()
+                break
+
+    # Take first sentence if answer is very long
+    if len(answer) > 500 and '.' in answer:
+        answer = answer.split('.')[0] + '.'
+
+    return answer